--- conflicted
+++ resolved
@@ -1055,8 +1055,7 @@
 }
 
 // ParsePrivateKey returns a Signer from a PEM encoded private key. It supports
-// the same keys as ParseRawPrivateKey. If the private key is encrypted, it
-// will return a PassphraseMissingError.
+// the same keys as ParseRawPrivateKey.
 func ParsePrivateKey(pemBytes []byte) (Signer, error) {
 	key, err := ParseRawPrivateKey(pemBytes)
 	if err != nil {
@@ -1069,8 +1068,8 @@
 // ParsePrivateKeyWithPassphrase returns a Signer from a PEM encoded private
 // key and passphrase. It supports the same keys as
 // ParseRawPrivateKeyWithPassphrase.
-func ParsePrivateKeyWithPassphrase(pemBytes, passphrase []byte) (Signer, error) {
-	key, err := ParseRawPrivateKeyWithPassphrase(pemBytes, passphrase)
+func ParsePrivateKeyWithPassphrase(pemBytes, passPhrase []byte) (Signer, error) {
+	key, err := ParseRawPrivateKeyWithPassphrase(pemBytes, passPhrase)
 	if err != nil {
 		return nil, err
 	}
@@ -1086,25 +1085,8 @@
 	return strings.Contains(block.Headers["Proc-Type"], "ENCRYPTED")
 }
 
-// A PassphraseMissingError indicates that parsing this private key requires a
-// passphrase. Use ParsePrivateKeyWithPassphrase.
-type PassphraseMissingError struct {
-	// PublicKey will be set if the private key format includes an unencrypted
-	// public key along with the encrypted private key.
-	PublicKey PublicKey
-}
-
-func (*PassphraseMissingError) Error() string {
-	return "ssh: this private key is passphrase protected"
-}
-
 // ParseRawPrivateKey returns a private key from a PEM encoded private key. It
-<<<<<<< HEAD
-// supports RSA (PKCS#1), PKCS#8, DSA (OpenSSL), and ECDSA private keys. If the
-// private key is encrypted, it will return a PassphraseMissingError.
-=======
 // supports RSA (PKCS#1), PKCS#8, DSA (OpenSSL), and ECDSA private keys.
->>>>>>> 2d317870
 func ParseRawPrivateKey(pemBytes []byte) (interface{}, error) {
 	block, _ := pem.Decode(pemBytes)
 	if block == nil {
@@ -1112,7 +1094,7 @@
 	}
 
 	if encryptedBlock(block) {
-		return nil, &PassphraseMissingError{}
+		return nil, errors.New("ssh: cannot decode encrypted private keys")
 	}
 
 	switch block.Type {
@@ -1135,22 +1117,24 @@
 // ParseRawPrivateKeyWithPassphrase returns a private key decrypted with
 // passphrase from a PEM encoded private key. If wrong passphrase, return
 // x509.IncorrectPasswordError.
-func ParseRawPrivateKeyWithPassphrase(pemBytes, passphrase []byte) (interface{}, error) {
+func ParseRawPrivateKeyWithPassphrase(pemBytes, passPhrase []byte) (interface{}, error) {
 	block, _ := pem.Decode(pemBytes)
 	if block == nil {
 		return nil, errors.New("ssh: no key found")
 	}
-
-	if !encryptedBlock(block) || !x509.IsEncryptedPEMBlock(block) {
-		return nil, errors.New("ssh: not an encrypted key")
-	}
-
-	buf, err := x509.DecryptPEMBlock(block, passphrase)
-	if err != nil {
-		if err == x509.IncorrectPasswordError {
-			return nil, err
-		}
-		return nil, fmt.Errorf("ssh: cannot decode encrypted private keys: %v", err)
+	buf := block.Bytes
+
+	if encryptedBlock(block) {
+		if x509.IsEncryptedPEMBlock(block) {
+			var err error
+			buf, err = x509.DecryptPEMBlock(block, passPhrase)
+			if err != nil {
+				if err == x509.IncorrectPasswordError {
+					return nil, err
+				}
+				return nil, fmt.Errorf("ssh: cannot decode encrypted private keys: %v", err)
+			}
+		}
 	}
 
 	switch block.Type {
@@ -1160,6 +1144,8 @@
 		return x509.ParseECPrivateKey(buf)
 	case "DSA PRIVATE KEY":
 		return ParseDSAPrivateKey(buf)
+	case "OPENSSH PRIVATE KEY":
+		return parseOpenSSHPrivateKey(buf)
 	default:
 		return nil, fmt.Errorf("ssh: unsupported key type %q", block.Type)
 	}
